from warnings import warn

from .utils import Serialize
from .lexer import TerminalDef

###{standalone


class LexerConf(Serialize):
<<<<<<< HEAD
    __serialize_fields__ = 'terminals', 'ignore', 'g_regex_flags', 'use_bytes'
=======
    __serialize_fields__ = 'tokens', 'ignore', 'g_regex_flags', 'use_bytes', 'lexer_type'
>>>>>>> 111738b8
    __serialize_namespace__ = TerminalDef,

    def __init__(self, terminals, re_module, ignore=(), postlex=None, callbacks=None, g_regex_flags=0, skip_validation=False, use_bytes=False):
        self.terminals = terminals
        self.ignore = ignore
        self.postlex = postlex
        self.callbacks = callbacks or {}
        self.g_regex_flags = g_regex_flags
        self.re_module = re_module
        self.skip_validation = skip_validation
        self.use_bytes = use_bytes
    
    @property
    def tokens(self):
        warn("LexerConf.tokens is deprecated. Use LexerConf.terminals instead", DeprecationWarning)
        return self.terminals

        self.lexer_type = None


class ParserConf(Serialize):
    __serialize_fields__ = 'rules', 'start', 'parser_type'

    def __init__(self, rules, callbacks, start):
        assert isinstance(start, list)
        self.rules = rules
        self.callbacks = callbacks
        self.start = start

        self.parser_type = None

###}<|MERGE_RESOLUTION|>--- conflicted
+++ resolved
@@ -7,11 +7,7 @@
 
 
 class LexerConf(Serialize):
-<<<<<<< HEAD
-    __serialize_fields__ = 'terminals', 'ignore', 'g_regex_flags', 'use_bytes'
-=======
-    __serialize_fields__ = 'tokens', 'ignore', 'g_regex_flags', 'use_bytes', 'lexer_type'
->>>>>>> 111738b8
+    __serialize_fields__ = 'terminals', 'ignore', 'g_regex_flags', 'use_bytes', 'lexer_type'
     __serialize_namespace__ = TerminalDef,
 
     def __init__(self, terminals, re_module, ignore=(), postlex=None, callbacks=None, g_regex_flags=0, skip_validation=False, use_bytes=False):
@@ -23,13 +19,13 @@
         self.re_module = re_module
         self.skip_validation = skip_validation
         self.use_bytes = use_bytes
+        self.lexer_type = None
     
     @property
     def tokens(self):
         warn("LexerConf.tokens is deprecated. Use LexerConf.terminals instead", DeprecationWarning)
         return self.terminals
 
-        self.lexer_type = None
 
 
 class ParserConf(Serialize):
