import re
import sys

from .utils import get_regexp_width, STRING_TYPE

Py36 = (sys.version_info[:2] >= (3, 6))


###{standalone
<<<<<<< HEAD
def is_terminal(sym):
    return sym.isupper() if sym is not None else False

class GrammarError(Exception):
    pass

class ParseError(Exception):
    pass

class UnexpectedToken(ParseError):
    def __init__(self, token, expected, seq, index, considered_rules=None, state=None):
        self.token = token
        self.expected = expected
        self.line = getattr(token, 'line', '?')
        self.column = getattr(token, 'column', '?')
        self.considered_rules = considered_rules
        self.state = state

        try:
            context = ' '.join(['%r(%s)' % (t.value, t.type) for t in seq[index:index+5]])
        except AttributeError:
            context = seq[index:index+5]
        except TypeError:
            context = "<no context>"
        message = ("Unexpected token %r at line %s, column %s.\n"
                   "Expected: %s\n"
                   "Context: %s" % (token, self.line, self.column, expected, context))

        super(UnexpectedToken, self).__init__(message)

    def match_examples(self, parse_fn, examples):
        """ Given a parser instance and a dictionary mapping some label with
            some malformed syntax examples, it'll return the label for the
            example that bests matches the current error.
        """
        assert self.state, "Not supported for this exception"

        candidate = None
        for label, example in examples.items():
            assert not isinstance(example, STRING_TYPE)

            for malformed in example:
                try:
                    parse_fn(malformed)
                except UnexpectedToken as ut:
                    if ut.state == self.state:
                        if ut.token == self.token:  # Try exact match first
                            return label
                        elif not candidate:
                            candidate = label

        return candidate

    def get_context(self, text, span=10):
        pos = self.token.pos_in_stream
        start = max(pos - span, 0)
        end = pos + span
        before = text[start:pos].rsplit('\n', 1)[-1]
        after = text[pos:end].split('\n', 1)[0]
        return before + after + '\n' + ' ' * len(before) + '^\n'
=======
>>>>>>> d7d7b956
###}



class LexerConf:
    def __init__(self, tokens, ignore=(), postlex=None, callbacks=None):
        self.tokens = tokens
        self.ignore = ignore
        self.postlex = postlex
        self.callbacks = callbacks or {}

class ParserConf:
    def __init__(self, rules, callback, start):
        self.rules = rules
        self.callback = callback
        self.start = start



class Pattern(object):
    def __init__(self, value, flags=()):
        self.value = value
        self.flags = frozenset(flags)

    def __repr__(self):
        return repr(self.to_regexp())

    # Pattern Hashing assumes all subclasses have a different priority!
    def __hash__(self):
        return hash((type(self), self.value, self.flags))
    def __eq__(self, other):
        return type(self) == type(other) and self.value == other.value and self.flags == other.flags

    if Py36:
        # Python 3.6 changed syntax for flags in regular expression
        def _get_flags(self, value):
            for f in self.flags:
                value = ('(?%s:%s)' % (f, value))
            return value

    else:
        def _get_flags(self, value):
            for f in self.flags:
                value = ('(?%s)' % f) + value
            return value

class PatternStr(Pattern):
    def to_regexp(self):
        return self._get_flags(re.escape(self.value))

    @property
    def min_width(self):
        return len(self.value)
    max_width = min_width

class PatternRE(Pattern):
    def to_regexp(self):
        return self._get_flags(self.value)

    @property
    def min_width(self):
        return get_regexp_width(self.to_regexp())[0]
    @property
    def max_width(self):
        return get_regexp_width(self.to_regexp())[1]

class TokenDef(object):
    def __init__(self, name, pattern, priority=1):
        assert isinstance(pattern, Pattern), pattern
        self.name = name
        self.pattern = pattern
        self.priority = priority

    def __repr__(self):
        return '%s(%r, %r)' % (type(self).__name__, self.name, self.pattern)
<|MERGE_RESOLUTION|>--- conflicted
+++ resolved
@@ -4,73 +4,6 @@
 from .utils import get_regexp_width, STRING_TYPE
 
 Py36 = (sys.version_info[:2] >= (3, 6))
-
-
-###{standalone
-<<<<<<< HEAD
-def is_terminal(sym):
-    return sym.isupper() if sym is not None else False
-
-class GrammarError(Exception):
-    pass
-
-class ParseError(Exception):
-    pass
-
-class UnexpectedToken(ParseError):
-    def __init__(self, token, expected, seq, index, considered_rules=None, state=None):
-        self.token = token
-        self.expected = expected
-        self.line = getattr(token, 'line', '?')
-        self.column = getattr(token, 'column', '?')
-        self.considered_rules = considered_rules
-        self.state = state
-
-        try:
-            context = ' '.join(['%r(%s)' % (t.value, t.type) for t in seq[index:index+5]])
-        except AttributeError:
-            context = seq[index:index+5]
-        except TypeError:
-            context = "<no context>"
-        message = ("Unexpected token %r at line %s, column %s.\n"
-                   "Expected: %s\n"
-                   "Context: %s" % (token, self.line, self.column, expected, context))
-
-        super(UnexpectedToken, self).__init__(message)
-
-    def match_examples(self, parse_fn, examples):
-        """ Given a parser instance and a dictionary mapping some label with
-            some malformed syntax examples, it'll return the label for the
-            example that bests matches the current error.
-        """
-        assert self.state, "Not supported for this exception"
-
-        candidate = None
-        for label, example in examples.items():
-            assert not isinstance(example, STRING_TYPE)
-
-            for malformed in example:
-                try:
-                    parse_fn(malformed)
-                except UnexpectedToken as ut:
-                    if ut.state == self.state:
-                        if ut.token == self.token:  # Try exact match first
-                            return label
-                        elif not candidate:
-                            candidate = label
-
-        return candidate
-
-    def get_context(self, text, span=10):
-        pos = self.token.pos_in_stream
-        start = max(pos - span, 0)
-        end = pos + span
-        before = text[start:pos].rsplit('\n', 1)[-1]
-        after = text[pos:end].split('\n', 1)[0]
-        return before + after + '\n' + ' ' * len(before) + '^\n'
-=======
->>>>>>> d7d7b956
-###}
 
 
 
