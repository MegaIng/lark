--- conflicted
+++ resolved
@@ -100,11 +100,6 @@
     def tab_len(self) -> int:
         raise NotImplementedError()
 
-<<<<<<< HEAD
-###}
-
-=======
->>>>>>> 46b03de6
 
 class PythonIndenter(Indenter):
     NL_type = '_NEWLINE'
@@ -112,10 +107,15 @@
     CLOSE_PAREN_types = ['RPAR', 'RSQB', 'RBRACE']
     INDENT_type = '_INDENT'
     DEDENT_type = '_DEDENT'
-<<<<<<< HEAD
-    tab_len = 8
-=======
     tab_len = 8
 
 ###}
->>>>>>> 46b03de6
+
+
+class PythonIndenter(Indenter):
+    NL_type = '_NEWLINE'
+    OPEN_PAREN_types = ['LPAR', 'LSQB', 'LBRACE']
+    CLOSE_PAREN_types = ['RPAR', 'RSQB', 'RBRACE']
+    INDENT_type = '_INDENT'
+    DEDENT_type = '_DEDENT'
+    tab_len = 8