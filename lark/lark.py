--- conflicted
+++ resolved
@@ -180,11 +180,7 @@
     def _build_parser(self):
         self.parser_class = get_frontend(self.options.parser, self.options.lexer)
 
-<<<<<<< HEAD
-        self._parse_tree_builder = ParseTreeBuilder(self.rules, self.options.tree_class, self.options.propagate_positions, self.options.keep_all_tokens, self.options.parser!='lalr' and self.options.ambiguity=='explicit')
-=======
-        self._parse_tree_builder = ParseTreeBuilder(self.rules, self.options.tree_class, self.options.propagate_positions, self.options.keep_all_tokens, self.options.parser!='lalr', self.options.maybe_placeholders)
->>>>>>> 46748355
+        self._parse_tree_builder = ParseTreeBuilder(self.rules, self.options.tree_class, self.options.propagate_positions, self.options.keep_all_tokens, self.options.parser!='lalr' and self.options.ambiguity=='explicit', self.options.maybe_placeholders)
         callback = self._parse_tree_builder.create_callback(self.options.transformer)
         if self.profiler:
             for f in dir(callback):
