from __future__ import absolute_import

import sys, os, pickle, hashlib
from io import open


from .utils import STRING_TYPE, Serialize, SerializeMemoizer, FS, isascii, logger
from .load_grammar import load_grammar
from .tree import Tree
from .common import LexerConf, ParserConf

from .lexer import Lexer, TraditionalLexer, TerminalDef, UnexpectedToken
from .parse_tree_builder import ParseTreeBuilder
from .parser_frontends import get_frontend, _get_lexer_callbacks
from .grammar import Rule

import re
try:
    import regex
except ImportError:
    regex = None

###{standalone

class LarkOptions(Serialize):
    """Specifies the options for Lark

    """
    OPTIONS_DOC = """
    **===  General Options  ===**

    start
            The start symbol. Either a string, or a list of strings for multiple possible starts (Default: "start")
    debug
            Display debug information, such as warnings (default: False)
    transformer
            Applies the transformer to every parse tree (equivlent to applying it after the parse, but faster)
    propagate_positions
            Propagates (line, column, end_line, end_column) attributes into all tree branches.
    maybe_placeholders
            When True, the ``[]`` operator returns ``None`` when not matched.

            When ``False``,  ``[]`` behaves like the ``?`` operator, and returns no value at all.
            (default= ``False``. Recommended to set to ``True``)
    cache
            Cache the results of the Lark grammar analysis, for x2 to x3 faster loading. LALR only for now.

            - When ``False``, does nothing (default)
            - When ``True``, caches to a temporary file in the local directory
            - When given a string, caches to the path pointed by the string
    regex
            When True, uses the ``regex`` module instead of the stdlib ``re``.
    g_regex_flags
            Flags that are applied to all terminals (both regex and strings)
    keep_all_tokens
            Prevent the tree builder from automagically removing "punctuation" tokens (default: False)
    tree_class
            Lark will produce trees comprised of instances of this class instead of the default ``lark.Tree``.

    **=== Algorithm Options ===**

    parser
            Decides which parser engine to use. Accepts "earley" or "lalr". (Default: "earley").
            (there is also a "cyk" option for legacy)
    lexer
            Decides whether or not to use a lexer stage

            - "auto" (default): Choose for me based on the parser
            - "standard": Use a standard lexer
            - "contextual": Stronger lexer (only works with parser="lalr")
            - "dynamic": Flexible and powerful (only with parser="earley")
            - "dynamic_complete": Same as dynamic, but tries *every* variation of tokenizing possible.
    ambiguity
            Decides how to handle ambiguity in the parse. Only relevant if parser="earley"

            - "resolve": The parser will automatically choose the simplest derivation
              (it chooses consistently: greedy for tokens, non-greedy for rules)
            - "explicit": The parser will return all derivations wrapped in "_ambig" tree nodes (i.e. a forest).
            - "forest": The parser will return the root of the shared packed parse forest.

    **=== Misc. / Domain Specific Options ===**

    postlex
            Lexer post-processing (Default: None) Only works with the standard and contextual lexers.
    priority
            How priorities should be evaluated - auto, none, normal, invert (Default: auto)
    lexer_callbacks
            Dictionary of callbacks for the lexer. May alter tokens during lexing. Use with caution.
    use_bytes
            Accept an input of type ``bytes`` instead of ``str`` (Python 3 only).
    edit_terminals
            A callback for editing the terminals before parse.

    **=== End Options ===**
    """
    if __doc__:
        __doc__ += OPTIONS_DOC

    _defaults = {
        'debug': False,
        'keep_all_tokens': False,
        'tree_class': None,
        'cache': False,
        'postlex': None,
        'parser': 'earley',
        'lexer': 'auto',
        'transformer': None,
        'start': 'start',
        'priority': 'auto',
        'ambiguity': 'auto',
        'regex': False,
        'propagate_positions': False,
        'lexer_callbacks': {},
        'maybe_placeholders': False,
        'edit_terminals': None,
        'g_regex_flags': 0,
        'use_bytes': False,
    }

    def __init__(self, options_dict):
        o = dict(options_dict)

        options = {}
        for name, default in self._defaults.items():
            if name in o:
                value = o.pop(name)
                if isinstance(default, bool) and name not in ('cache', 'use_bytes'):
                    value = bool(value)
            else:
                value = default

            options[name] = value

        if isinstance(options['start'], STRING_TYPE):
            options['start'] = [options['start']]

        self.__dict__['options'] = options

        assert self.parser in ('earley', 'lalr', 'cyk', None)

        if self.parser == 'earley' and self.transformer:
            raise ValueError('Cannot specify an embedded transformer when using the Earley algorithm.'
                             'Please use your transformer on the resulting parse tree, or use a different algorithm (i.e. LALR)')

        if o:
            raise ValueError("Unknown options: %s" % o.keys())

    def __getattr__(self, name):
        try:
            return self.options[name]
        except KeyError as e:
            raise AttributeError(e)

    def __setattr__(self, name, value):
        assert name in self.options
        self.options[name] = value

    def serialize(self, memo):
        return self.options

    @classmethod
    def deserialize(cls, data, memo):
        return cls(data)


class Lark(Serialize):
    """Main interface for the library.

    It's mostly a thin wrapper for the many different parsers, and for the tree constructor.

    Parameters:
        grammar: a string or file-object containing the grammar spec (using Lark's ebnf syntax)
        options: a dictionary controlling various aspects of Lark.

    Example:
        >>> Lark(r'''start: "foo" ''')
        Lark(...)
    """
    def __init__(self, grammar, **options):
        self.options = LarkOptions(options)

        # Set regex or re module
        use_regex = self.options.regex
        if use_regex:
            if regex:
                re_module = regex
            else:
                raise ImportError('`regex` module must be installed if calling `Lark(regex=True)`.')
        else:
            re_module = re

        # Some, but not all file-like objects have a 'name' attribute
        try:
            self.source = grammar.name
        except AttributeError:
            self.source = '<string>'

        # Drain file-like objects to get their contents
        try:
            read = grammar.read
        except AttributeError:
            pass
        else:
            grammar = read()

        assert isinstance(grammar, STRING_TYPE)
        self.grammar_source = grammar
        if self.options.use_bytes:
            if not isascii(grammar):
                raise ValueError("Grammar must be ascii only, when use_bytes=True")
            if sys.version_info[0] == 2 and self.options.use_bytes != 'force':
                raise NotImplementedError("`use_bytes=True` may have issues on python2."
                                          "Use `use_bytes='force'` to use it at your own risk.")

        cache_fn = None
        if self.options.cache:
            if self.options.parser != 'lalr':
                raise NotImplementedError("cache only works with parser='lalr' for now")
            if isinstance(self.options.cache, STRING_TYPE):
                cache_fn = self.options.cache
            else:
                if self.options.cache is not True:
                    raise ValueError("cache argument must be bool or str")
                unhashable = ('transformer', 'postlex', 'lexer_callbacks', 'edit_terminals')
                from . import __version__
                options_str = ''.join(k+str(v) for k, v in options.items() if k not in unhashable)
                s = grammar + options_str + __version__
                md5 = hashlib.md5(s.encode()).hexdigest()
                cache_fn = '.lark_cache_%s.tmp' % md5

            if FS.exists(cache_fn):
                logger.debug('Loading grammar from cache: %s', cache_fn)
                with FS.open(cache_fn, 'rb') as f:
                    self._load(f, self.options.transformer, self.options.postlex)
                return

        if self.options.lexer == 'auto':
            if self.options.parser == 'lalr':
                self.options.lexer = 'contextual'
            elif self.options.parser == 'earley':
                self.options.lexer = 'dynamic'
            elif self.options.parser == 'cyk':
                self.options.lexer = 'standard'
            else:
                assert False, self.options.parser
        lexer = self.options.lexer
        assert lexer in ('standard', 'contextual', 'dynamic', 'dynamic_complete') or issubclass(lexer, Lexer)

        if self.options.ambiguity == 'auto':
            if self.options.parser == 'earley':
                self.options.ambiguity = 'resolve'
        else:
            disambig_parsers = ['earley', 'cyk']
            assert self.options.parser in disambig_parsers, (
                'Only %s supports disambiguation right now') % ', '.join(disambig_parsers)

        if self.options.priority == 'auto':
            if self.options.parser in ('earley', 'cyk', ):
                self.options.priority = 'normal'
            elif self.options.parser in ('lalr', ):
                self.options.priority = None
        elif self.options.priority in ('invert', 'normal'):
            assert self.options.parser in ('earley', 'cyk'), "priorities are not supported for LALR at this time"

        assert self.options.priority in ('auto', None, 'normal', 'invert'), 'invalid priority option specified: {}. options are auto, none, normal, invert.'.format(self.options.priority)
        assert self.options.ambiguity not in ('resolve__antiscore_sum', ), 'resolve__antiscore_sum has been replaced with the option priority="invert"'
        assert self.options.ambiguity in ('resolve', 'explicit', 'forest', 'auto', )

        # Parse the grammar file and compose the grammars (TODO)
        self.grammar = load_grammar(grammar, self.source, re_module)

        # Compile the EBNF grammar into BNF
        self.terminals, self.rules, self.ignore_tokens = self.grammar.compile(self.options.start)

        if self.options.edit_terminals:
            for t in self.terminals:
                self.options.edit_terminals(t)

        self._terminals_dict = {t.name: t for t in self.terminals}

        # If the user asked to invert the priorities, negate them all here.
        # This replaces the old 'resolve__antiscore_sum' option.
        if self.options.priority == 'invert':
            for rule in self.rules:
                if rule.options.priority is not None:
                    rule.options.priority = -rule.options.priority
        # Else, if the user asked to disable priorities, strip them from the
        # rules. This allows the Earley parsers to skip an extra forest walk
        # for improved performance, if you don't need them (or didn't specify any).
        elif self.options.priority == None:
            for rule in self.rules:
                if rule.options.priority is not None:
                    rule.options.priority = None

        # TODO Deprecate lexer_callbacks?
        lexer_callbacks = (_get_lexer_callbacks(self.options.transformer, self.terminals)
                           if self.options.transformer
                           else {})
        lexer_callbacks.update(self.options.lexer_callbacks)

        self.lexer_conf = LexerConf(self.terminals, re_module, self.ignore_tokens, self.options.postlex, lexer_callbacks, self.options.g_regex_flags, use_bytes=self.options.use_bytes)

        if self.options.parser:
            self.parser = self._build_parser()
        elif lexer:
            self.lexer = self._build_lexer()

        if cache_fn:
            logger.debug('Saving grammar to cache: %s', cache_fn)
            with FS.open(cache_fn, 'wb') as f:
                self.save(f)

    __doc__ += "\n\n" + LarkOptions.OPTIONS_DOC

    __serialize_fields__ = 'parser', 'rules', 'options'

    def _build_lexer(self):
        return TraditionalLexer(self.lexer_conf)

    def _prepare_callbacks(self):
        self.parser_class = get_frontend(self.options.parser, self.options.lexer)
        self._callbacks = None
        # we don't need these callbacks if we aren't building a tree
        if self.options.ambiguity != 'forest':
            self._parse_tree_builder = ParseTreeBuilder(self.rules, self.options.tree_class or Tree, self.options.propagate_positions, self.options.keep_all_tokens, self.options.parser!='lalr' and self.options.ambiguity=='explicit', self.options.maybe_placeholders)
            self._callbacks = self._parse_tree_builder.create_callback(self.options.transformer)

    def _build_parser(self):
        self._prepare_callbacks()
        parser_conf = ParserConf(self.rules, self._callbacks, self.options.start)
        return self.parser_class(self.lexer_conf, parser_conf, options=self.options)

    def save(self, f):
        """Saves the instance into the given file object

        Useful for caching and multiprocessing.
        """
        data, m = self.memo_serialize([TerminalDef, Rule])
<<<<<<< HEAD
        pickle.dump({'data': data, 'memo': m}, f,
                    protocol=pickle.HIGHEST_PROTOCOL)
=======
        pickle.dump({'data': data, 'memo': m}, f, protocol=pickle.HIGHEST_PROTOCOL)
>>>>>>> aac21d4d

    @classmethod
    def load(cls, f):
        """Loads an instance from the given file object

        Useful for caching and multiprocessing.
        """
        inst = cls.__new__(cls)
        return inst._load(f)

    def _load(self, f, transformer=None, postlex=None):
        if isinstance(f, dict):
            d = f
        else:
            d = pickle.load(f)
        memo = d['memo']
        data = d['data']

        assert memo
        memo = SerializeMemoizer.deserialize(memo, {'Rule': Rule, 'TerminalDef': TerminalDef}, {})
        options = dict(data['options'])
        if transformer is not None:
            options['transformer'] = transformer
        if postlex is not None:
            options['postlex'] = postlex
        self.options = LarkOptions.deserialize(options, memo)
        re_module = regex if self.options.regex else re
        self.rules = [Rule.deserialize(r, memo) for r in data['rules']]
        self.source = '<deserialized>'
        self._prepare_callbacks()
        self.parser = self.parser_class.deserialize(
            data['parser'],
            memo,
            self._callbacks,
            self.options.postlex,
            self.options.transformer,
            re_module,
            self.options.debug
        )
        self.terminals = self.parser.lexer_conf.tokens
        self._terminals_dict = {t.name: t for t in self.terminals}
        return self

    @classmethod
    def _load_from_dict(cls, data, memo, transformer=None, postlex=None):
        inst = cls.__new__(cls)
        return inst._load({'data': data, 'memo': memo}, transformer, postlex)

    @classmethod
    def open(cls, grammar_filename, rel_to=None, **options):
        """Create an instance of Lark with the grammar given by its filename

        If ``rel_to`` is provided, the function will find the grammar filename in relation to it.

        Example:

            >>> Lark.open("grammar_file.lark", rel_to=__file__, parser="lalr")
            Lark(...)

        """
        if rel_to:
            basepath = os.path.dirname(rel_to)
            grammar_filename = os.path.join(basepath, grammar_filename)
        with open(grammar_filename, encoding='utf8') as f:
            return cls(f, **options)

    def __repr__(self):
        return 'Lark(open(%r), parser=%r, lexer=%r, ...)' % (self.source, self.options.parser, self.options.lexer)


    def lex(self, text):
        "Only lex (and postlex) the text, without parsing it. Only relevant when lexer='standard'"
        if not hasattr(self, 'lexer'):
            self.lexer = self._build_lexer()
        stream = self.lexer.lex(text)
        if self.options.postlex:
            return self.options.postlex.process(stream)
        return stream

    def get_terminal(self, name):
        "Get information about a terminal"
        return self._terminals_dict[name]

    def parse(self, text, start=None, on_error=None):
        """Parse the given text, according to the options provided.

        Parameters:
            text (str): Text to be parsed.
            start (str, optional): Required if Lark was given multiple possible start symbols (using the start option).
            on_error (function, optional): if provided, will be called on UnexpectedToken error. Return true to resume parsing.
                LALR only. See examples/error_puppet.py for an example of how to use on_error.

        Returns:
            If a transformer is supplied to ``__init__``, returns whatever is the
            result of the transformation. Otherwise, returns a Tree instance.

        """

        try:
            return self.parser.parse(text, start=start)
        except UnexpectedToken as e:
            if on_error is None:
                raise

            while True:
                if not on_error(e):
                    raise e
                try:
                    return e.puppet.resume_parse()
                except UnexpectedToken as e2:
                    if e.token.type == e2.token.type == '$END' and e.puppet == e2.puppet:
                        # Prevent infinite loop
                        raise e2
                    e = e2


###}<|MERGE_RESOLUTION|>--- conflicted
+++ resolved
@@ -336,12 +336,7 @@
         Useful for caching and multiprocessing.
         """
         data, m = self.memo_serialize([TerminalDef, Rule])
-<<<<<<< HEAD
-        pickle.dump({'data': data, 'memo': m}, f,
-                    protocol=pickle.HIGHEST_PROTOCOL)
-=======
         pickle.dump({'data': data, 'memo': m}, f, protocol=pickle.HIGHEST_PROTOCOL)
->>>>>>> aac21d4d
 
     @classmethod
     def load(cls, f):
