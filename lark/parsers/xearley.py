"""This module implements an experimental Earley parser with a dynamic lexer

The core Earley algorithm used here is based on Elizabeth Scott's implementation, here:
    https://www.sciencedirect.com/science/article/pii/S1571066108001497

That is probably the best reference for understanding the algorithm here.

The Earley parser outputs an SPPF-tree as per that document. The SPPF tree format
is better documented here:
    http://www.bramvandersanden.com/post/2014/06/shared-packed-parse-forest/

Instead of running a lexer beforehand, or using a costy char-by-char method, this parser
uses regular expressions by necessity, achieving high-performance while maintaining all of
Earley's power in parsing any CFG.
"""
# Author: Erez Shinan (2017)
# Email : erezshin@gmail.com

import collections
import itertools

from ..exceptions import ParseError, UnexpectedCharacters
from ..lexer import Token
from ..tree import Tree
from .grammar_analysis import GrammarAnalyzer
<<<<<<< HEAD
from .earley import ApplyCallbacks
from .earley_common import Column, Item
from .earley_forest import ForestToTreeVisitor, ForestSumVisitor, SymbolNode, TokenNode
=======
from ..grammar import NonTerminal, Terminal

from .earley import ApplyCallbacks, Item, Column
>>>>>>> d7d7b956


class Parser:
<<<<<<< HEAD
    def __init__(self,  parser_conf, term_matcher, resolve_ambiguity=True, forest_sum_visitor = ForestSumVisitor, ignore=()):
        analysis = GrammarAnalyzer(parser_conf)
        self.parser_conf = parser_conf
        self.ignore = list(ignore)
=======
    def __init__(self,  parser_conf, term_matcher, resolve_ambiguity=None, ignore=(), predict_all=False, complete_lex=False):
        self.analysis = GrammarAnalyzer(parser_conf)
        self.parser_conf = parser_conf
        self.resolve_ambiguity = resolve_ambiguity
        self.ignore = [Terminal(t) for t in ignore]
        self.predict_all = predict_all
        self.complete_lex = complete_lex
>>>>>>> d7d7b956

        self.FIRST = analysis.FIRST
        self.NULLABLE = analysis.NULLABLE
        self.postprocess = {}
        self.predictions = {}

        self.resolve_ambiguity = resolve_ambiguity
        self.forest_sum_visitor = forest_sum_visitor

        for rule in parser_conf.rules:
            self.postprocess[rule] = getattr(parser_conf.callback, rule.alias)
            self.predictions[rule.origin] = [x.rule for x in analysis.expand_rule(rule.origin)]

        self.term_matcher = term_matcher

    def parse(self, stream, start_symbol=None):
<<<<<<< HEAD
        start_symbol = start_symbol or self.parser_conf.start
        delayed_matches = collections.defaultdict(list)
=======
        # Define parser functions
        start_symbol = NonTerminal(start_symbol or self.parser_conf.start)
        delayed_matches = defaultdict(list)
>>>>>>> d7d7b956
        match = self.term_matcher

        # Held Completions (H in E.Scotts paper).
        held_completions = {}

        # Cache for nodes & tokens created in a particular parse step.
        node_cache = {}
        token_cache = {}

        text_line = 1
        text_column = 1

<<<<<<< HEAD
        def make_symbol_node(s, start, end):
            label = (s, start.i, end.i)
            if label in node_cache:
                node = node_cache[label]
            else:
                node = node_cache[label] = SymbolNode(s, start, end)
            return node
=======
        def predict(nonterm, column):
            assert not nonterm.is_term, nonterm
            return [Item(rule, 0, column, None) for rule in self.predictions[nonterm]]

        def complete(item):
            name = item.rule.origin
            return [i.advance(item.tree) for i in item.start.to_predict if i.expect == name]

        def predict_and_complete(column):
            while True:
                to_predict = {x.expect for x in column.to_predict.get_news()
                              if x.ptr}  # if not part of an already predicted batch
                to_reduce = column.to_reduce.get_news()
                if not (to_predict or to_reduce):
                    break

                for nonterm in to_predict:
                    column.add( predict(nonterm, column) )
                for item in to_reduce:
                    new_items = list(complete(item))
                    if item in new_items:
                        raise ParseError('Infinite recursion detected! (rule %s)' % item.rule)
                    column.add(new_items)

        def scan(i, column):
            to_scan = column.to_scan
>>>>>>> d7d7b956

        def make_token_node(token, start, end):
            label = (token, start.i, end.i)
            if label in token_cache:
                node = token_cache[label]
            else:
                node = token_cache[label] = TokenNode(token, start, end)
            return node

        def predict_and_complete(column, to_scan):
            """The core Earley Predictor and Completer.

            At each stage of the input, we handling any completed items (things
            that matched on the last cycle) and use those to predict what should
            come next in the input stream. The completions and any predicted
            non-terminals are recursively processed until we reach a set of,
            which can be added to the scan list for the next scanner cycle."""
            held_completions.clear()

            # R (items) = Ei (column.items)
            items = list(column.items)
            while items:
                item = items.pop()    # remove an element, A say, from R

                ### The Earley completer
                if item.is_complete:   ### (item.s == string)

                    if item.node is None:
                        item.node = make_symbol_node(item.s, item.start, column)
                        item.node.add_packed_node(item.s, item.rule, item.start, None, None)

                    # Empty has 0 length. If we complete an empty symbol in a particular
                    # parse step, we need to be able to use that same empty symbol to complete
                    # any predictions that result, that themselves require empty. Avoids
                    # infinite recursion on empty symbols.
                    # held_completions is 'H' in E.Scott's paper.
                    is_empty_item = item.start.i == column.i
                    if is_empty_item:
                        held_completions[item.rule.origin] = item.node

                    originators = [originator for originator in item.start.items if originator.expect == item.s]
                    for originator in originators:
                        new_item = originator.advance()
                        new_item.node = make_symbol_node(new_item.s, originator.start, column)
                        new_item.node.add_packed_node(new_item.s, new_item.rule, new_item.start, originator.node, item.node)
                        if new_item.is_terminal:
                            # Add (B :: aC.B, h, y) to Q
                            to_scan.add(new_item)
                        elif new_item not in column.items:
                            # Add (B :: aC.B, h, y) to Ei and R
                            column.add(new_item)
                            items.append(new_item)

                ### The Earley predictor
                elif not item.is_terminal: ### (item.s == lr0)
                    new_items = []
                    for rule in self.predictions[item.expect]:
                        new_item = Item(rule, 0, column, None)
                        new_items.append(new_item)

                    # Process any held completions (H).
                    if item.expect in held_completions:
                        new_item = item.advance()
                        new_item.node = make_symbol_node(new_item.s, item.start, column)
                        new_item.node.add_packed_node(new_item.s, new_item.rule, new_item.start, item.node, held_completions[item.expect])
                        new_items.append(new_item)

                    for new_item in new_items:
                        if new_item.is_terminal:
                            to_scan.add(new_item)
                        elif new_item not in column.items:
                            column.add(new_item)
                            items.append(new_item)

        def scan(i, column, to_scan):
            """The core Earley Scanner.

            This is a custom implementation of the scanner that uses the
            Lark lexer to match tokens. The scan list is built by the
            Earley predictor, based on the previously completed tokens.
            This ensures that at each phase of the parse we have a custom
            lexer context, allowing for more complex ambiguities."""

            # 1) Collate all terminals that request the same regular expression.
            # This reduces pressure on regular expression performance when
            # many non-terminals can request the same token in a pass.
            sort = sorted(to_scan, key=lambda item: item.expect)
            expectations = {key: set(values) for key, values in itertools.groupby(sort, lambda item: item.expect)}

            # 2) Loop the expectations and ask the lexer to match.
            # Since regexp is forward looking on the input stream, and we only
            # want to process tokens when we hit the point in the stream at which
            # they complete, we push all tokens into a buffer (delayed_matches), to
            # be held possibly for a later parse step when we reach the point in the
            # input stream at which they complete.
            for expect in expectations:
                m = match(expect, stream, i)
                if m:
<<<<<<< HEAD

                    t = Token(expect, m.group(0), i, text_line, text_column)
                    delayed_matches[m.end()].extend( [ (item, column, t) for item in expectations[expect] ] )

                    s = m.group(0)
                    for j in range(1, len(s)):
                        m = match(expect, s[:-j])
                        if m:
                            t = Token(expect, m.group(0), i, text_line, text_column)
                            delayed_matches[i+m.end()].extend( [ (item, column, t) for item in expectations[expect] ] )

                    # Remove any items that successfully matched in this pass from the to_scan buffer.
                    # This ensures we don't carry over tokens that already matched, if we're ignoring below.
                    to_scan -= expectations[expect]

            # 3) Process any ignores. This is typically used for e.g. whitespace.
            # We carry over any unmatched items from the to_scan buffer to be matched again after
            # the ignore. This should allow us to use ignored symbols in non-terminals to implement
            # e.g. mandatory spacing.
            for x in self.ignore:
                m = match(x, stream, i)
                if m:
                    # Carry over any items still in the scan buffer, to past the end of the ignored items.
                    delayed_matches[m.end()].extend([(item, column, None) for item in to_scan ])

                    # If we're ignoring up to the end of the file, # carry over the start symbol if it already completed.
                    delayed_matches[m.end()].extend([(item, column, None) for item in column.items if item.is_complete and item.s == start_symbol])

            next_set = Column(i + 1, self.FIRST)    # Ei+1
            next_to_scan = set()

            ## 4) Process Tokens from delayed_matches.
            # This is the core of the Earley scanner. Create an SPPF node for each Token,
            # and create the symbol node in the SPPF tree. Advance the item that completed,
            # and add the resulting new item to either the Earley set (for processing by the
            # completer/predictor) or the to_scan buffer for the next parse step.
            for item, start, token in delayed_matches[i+1]:
                if token is not None:
                    new_item = item.advance()
                    new_item.node = make_symbol_node(new_item.s, new_item.start, column)
                    token_node = make_token_node(token, start, next_set)
                    new_item.node.add_packed_node(new_item.s, item.rule, new_item.start, item.node, token_node)
                else:
                    new_item = item

                if new_item.is_terminal:
                    # add (B ::= Aai+1.B, h, y) to Q'
                    next_to_scan.add(new_item)
                else:
                    # add (B ::= Aa+1.B, h, y) to Ei+1
                    next_set.add(new_item)
=======
                    t = Token(item.expect.name, m.group(0), i, text_line, text_column)
                    delayed_matches[m.end()].append(item.advance(t))

                    if self.complete_lex:
                        s = m.group(0)
                        for j in range(1, len(s)):
                            m = match(item.expect, s[:-j])
                            if m:
                                t = Token(item.expect.name, m.group(0), i, text_line, text_column)
                                delayed_matches[i+m.end()].append(item.advance(t))
>>>>>>> d7d7b956

            del delayed_matches[i+1]    # No longer needed, so unburden memory

<<<<<<< HEAD
            if not next_set and not delayed_matches and not next_to_scan:
                raise UnexpectedInput(stream, i, text_line, text_column, {item for item in to_scan})
=======
            if not next_set and not delayed_matches:
                raise UnexpectedCharacters(stream, i, text_line, text_column, {item.expect for item in to_scan}, set(to_scan))
>>>>>>> d7d7b956

            return next_set, next_to_scan

        # Main loop starts
        column0 = Column(0, self.FIRST)
        column = column0

        ## The scan buffer. 'Q' in E.Scott's paper.
        to_scan = set()

        ## Predict for the start_symbol.
        # Add predicted items to the first Earley set (for the predictor) if they
        # result in a non-terminal, or the scanner if they result in a terminal.
        for rule in self.predictions[start_symbol]:
            item = Item(rule, 0, column0, None)
            if item.is_terminal:
                to_scan.add(item)
            else:
                column.add(item)

        ## The main Earley loop.
        # Run the Prediction/Completion cycle for any Items in the current Earley set.
        # Completions will be added to the SPPF tree, and predictions will be recursively
        # processed down to terminals/empty nodes to be added to the scanner for the next
        # step.
        for i, token in enumerate(stream):
            predict_and_complete(column, to_scan)

            # Clear the node_cache and token_cache, which are only relevant for each
            # step in the Earley pass.
            node_cache.clear()
            token_cache.clear()
            column, to_scan = scan(i, column, to_scan)

            if token == '\n':
                text_line += 1
                text_column = 1
            else:
                text_column += 1

<<<<<<< HEAD
        predict_and_complete(column, to_scan)

        ## Column is now the final column in the parse. If the parse was successful, the start
        # symbol should have been completed in the last step of the Earley cycle, and will be in
        # this column. Find the item for the start_symbol, which is the root of the SPPF tree.
        solutions = [n.node for n in column.items if n.is_complete and n.node is not None and n.s == start_symbol and n.start is column0]
=======
        predict_and_complete(column)

        # Parse ended. Now build a parse tree
        solutions = [n.tree for n in column.to_reduce
                     if n.rule.origin==start_symbol and n.start is column0]
>>>>>>> d7d7b956

        if not solutions:
            expected_tokens = [t.expect for t in to_scan]
            raise ParseError('Unexpected end of input! Expecting a terminal of: %s' % expected_tokens)
        elif len(solutions) > 1:
            raise Exception('Earley should not generate more than one start symbol - bug')

        ## If we're not resolving ambiguity, we just return the root of the SPPF tree to the caller.
        # This means the caller can work directly with the SPPF tree.
        if not self.resolve_ambiguity:
            return solutions[0]

        # ... otherwise, disambiguate and convert the SPPF to an AST, removing any ambiguities
        # according to the rules.
        tree = ForestToTreeVisitor(solutions[0], self.forest_sum_visitor).go()
        return ApplyCallbacks(self.postprocess).transform(tree)<|MERGE_RESOLUTION|>--- conflicted
+++ resolved
@@ -23,32 +23,21 @@
 from ..lexer import Token
 from ..tree import Tree
 from .grammar_analysis import GrammarAnalyzer
-<<<<<<< HEAD
 from .earley import ApplyCallbacks
 from .earley_common import Column, Item
 from .earley_forest import ForestToTreeVisitor, ForestSumVisitor, SymbolNode, TokenNode
-=======
 from ..grammar import NonTerminal, Terminal
 
 from .earley import ApplyCallbacks, Item, Column
->>>>>>> d7d7b956
 
 
 class Parser:
-<<<<<<< HEAD
     def __init__(self,  parser_conf, term_matcher, resolve_ambiguity=True, forest_sum_visitor = ForestSumVisitor, ignore=()):
         analysis = GrammarAnalyzer(parser_conf)
         self.parser_conf = parser_conf
-        self.ignore = list(ignore)
-=======
-    def __init__(self,  parser_conf, term_matcher, resolve_ambiguity=None, ignore=(), predict_all=False, complete_lex=False):
-        self.analysis = GrammarAnalyzer(parser_conf)
-        self.parser_conf = parser_conf
-        self.resolve_ambiguity = resolve_ambiguity
         self.ignore = [Terminal(t) for t in ignore]
         self.predict_all = predict_all
         self.complete_lex = complete_lex
->>>>>>> d7d7b956
 
         self.FIRST = analysis.FIRST
         self.NULLABLE = analysis.NULLABLE
@@ -65,14 +54,9 @@
         self.term_matcher = term_matcher
 
     def parse(self, stream, start_symbol=None):
-<<<<<<< HEAD
-        start_symbol = start_symbol or self.parser_conf.start
-        delayed_matches = collections.defaultdict(list)
-=======
         # Define parser functions
         start_symbol = NonTerminal(start_symbol or self.parser_conf.start)
         delayed_matches = defaultdict(list)
->>>>>>> d7d7b956
         match = self.term_matcher
 
         # Held Completions (H in E.Scotts paper).
@@ -85,7 +69,6 @@
         text_line = 1
         text_column = 1
 
-<<<<<<< HEAD
         def make_symbol_node(s, start, end):
             label = (s, start.i, end.i)
             if label in node_cache:
@@ -93,34 +76,6 @@
             else:
                 node = node_cache[label] = SymbolNode(s, start, end)
             return node
-=======
-        def predict(nonterm, column):
-            assert not nonterm.is_term, nonterm
-            return [Item(rule, 0, column, None) for rule in self.predictions[nonterm]]
-
-        def complete(item):
-            name = item.rule.origin
-            return [i.advance(item.tree) for i in item.start.to_predict if i.expect == name]
-
-        def predict_and_complete(column):
-            while True:
-                to_predict = {x.expect for x in column.to_predict.get_news()
-                              if x.ptr}  # if not part of an already predicted batch
-                to_reduce = column.to_reduce.get_news()
-                if not (to_predict or to_reduce):
-                    break
-
-                for nonterm in to_predict:
-                    column.add( predict(nonterm, column) )
-                for item in to_reduce:
-                    new_items = list(complete(item))
-                    if item in new_items:
-                        raise ParseError('Infinite recursion detected! (rule %s)' % item.rule)
-                    column.add(new_items)
-
-        def scan(i, column):
-            to_scan = column.to_scan
->>>>>>> d7d7b956
 
         def make_token_node(token, start, end):
             label = (token, start.i, end.i)
@@ -219,59 +174,6 @@
             for expect in expectations:
                 m = match(expect, stream, i)
                 if m:
-<<<<<<< HEAD
-
-                    t = Token(expect, m.group(0), i, text_line, text_column)
-                    delayed_matches[m.end()].extend( [ (item, column, t) for item in expectations[expect] ] )
-
-                    s = m.group(0)
-                    for j in range(1, len(s)):
-                        m = match(expect, s[:-j])
-                        if m:
-                            t = Token(expect, m.group(0), i, text_line, text_column)
-                            delayed_matches[i+m.end()].extend( [ (item, column, t) for item in expectations[expect] ] )
-
-                    # Remove any items that successfully matched in this pass from the to_scan buffer.
-                    # This ensures we don't carry over tokens that already matched, if we're ignoring below.
-                    to_scan -= expectations[expect]
-
-            # 3) Process any ignores. This is typically used for e.g. whitespace.
-            # We carry over any unmatched items from the to_scan buffer to be matched again after
-            # the ignore. This should allow us to use ignored symbols in non-terminals to implement
-            # e.g. mandatory spacing.
-            for x in self.ignore:
-                m = match(x, stream, i)
-                if m:
-                    # Carry over any items still in the scan buffer, to past the end of the ignored items.
-                    delayed_matches[m.end()].extend([(item, column, None) for item in to_scan ])
-
-                    # If we're ignoring up to the end of the file, # carry over the start symbol if it already completed.
-                    delayed_matches[m.end()].extend([(item, column, None) for item in column.items if item.is_complete and item.s == start_symbol])
-
-            next_set = Column(i + 1, self.FIRST)    # Ei+1
-            next_to_scan = set()
-
-            ## 4) Process Tokens from delayed_matches.
-            # This is the core of the Earley scanner. Create an SPPF node for each Token,
-            # and create the symbol node in the SPPF tree. Advance the item that completed,
-            # and add the resulting new item to either the Earley set (for processing by the
-            # completer/predictor) or the to_scan buffer for the next parse step.
-            for item, start, token in delayed_matches[i+1]:
-                if token is not None:
-                    new_item = item.advance()
-                    new_item.node = make_symbol_node(new_item.s, new_item.start, column)
-                    token_node = make_token_node(token, start, next_set)
-                    new_item.node.add_packed_node(new_item.s, item.rule, new_item.start, item.node, token_node)
-                else:
-                    new_item = item
-
-                if new_item.is_terminal:
-                    # add (B ::= Aai+1.B, h, y) to Q'
-                    next_to_scan.add(new_item)
-                else:
-                    # add (B ::= Aa+1.B, h, y) to Ei+1
-                    next_set.add(new_item)
-=======
                     t = Token(item.expect.name, m.group(0), i, text_line, text_column)
                     delayed_matches[m.end()].append(item.advance(t))
 
@@ -282,17 +184,11 @@
                             if m:
                                 t = Token(item.expect.name, m.group(0), i, text_line, text_column)
                                 delayed_matches[i+m.end()].append(item.advance(t))
->>>>>>> d7d7b956
 
             del delayed_matches[i+1]    # No longer needed, so unburden memory
 
-<<<<<<< HEAD
             if not next_set and not delayed_matches and not next_to_scan:
-                raise UnexpectedInput(stream, i, text_line, text_column, {item for item in to_scan})
-=======
-            if not next_set and not delayed_matches:
                 raise UnexpectedCharacters(stream, i, text_line, text_column, {item.expect for item in to_scan}, set(to_scan))
->>>>>>> d7d7b956
 
             return next_set, next_to_scan
 
@@ -333,20 +229,12 @@
             else:
                 text_column += 1
 
-<<<<<<< HEAD
         predict_and_complete(column, to_scan)
 
         ## Column is now the final column in the parse. If the parse was successful, the start
         # symbol should have been completed in the last step of the Earley cycle, and will be in
         # this column. Find the item for the start_symbol, which is the root of the SPPF tree.
         solutions = [n.node for n in column.items if n.is_complete and n.node is not None and n.s == start_symbol and n.start is column0]
-=======
-        predict_and_complete(column)
-
-        # Parse ended. Now build a parse tree
-        solutions = [n.tree for n in column.to_reduce
-                     if n.rule.origin==start_symbol and n.start is column0]
->>>>>>> d7d7b956
 
         if not solutions:
             expected_tokens = [t.expect for t in to_scan]
