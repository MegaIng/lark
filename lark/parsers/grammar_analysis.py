from collections import Counter

from ..utils import bfs, fzset, classify
from ..exceptions import GrammarError
from ..grammar import Rule, Terminal, NonTerminal


class RulePtr(object):
    __slots__ = ('rule', 'index')

    def __init__(self, rule, index):
        assert isinstance(rule, Rule)
        assert index <= len(rule.expansion)
        self.rule = rule
        self.index = index

    def __repr__(self):
        before = [x.name for x in self.rule.expansion[:self.index]]
        after = [x.name for x in self.rule.expansion[self.index:]]
        return '<%s : %s * %s>' % (self.rule.origin.name, ' '.join(before), ' '.join(after))

    @property
    def next(self):
        return self.rule.expansion[self.index]

    def advance(self, sym):
        assert self.next == sym
        return RulePtr(self.rule, self.index+1)

    @property
    def is_satisfied(self):
        return self.index == len(self.rule.expansion)

    def __eq__(self, other):
        return self.rule == other.rule and self.index == other.index
    def __hash__(self):
        return hash((self.rule, self.index))

class LR0ItemSet(object):
    __slots__ = ('kernel', 'closure', 'transitions')

    def __init__(self, kernel, closure):
        self.kernel = fzset(kernel)
        self.closure = fzset(closure)
        self.transitions = {}

    def __eq__(self, other):
        return self.kernel == other.kernel

    def __hash__(self):
        return hash(self.kernel)

    def __repr__(self):
        return '{%s | %s}' % (', '.join([repr(r) for r in self.kernel]), ', '.join([repr(r) for r in self.closure]))


def update_set(set1, set2):
    if not set2 or set1 > set2:
        return False

    copy = set(set1)
    set1 |= set2
    return set1 != copy

def calculate_sets(rules):
    """Calculate FOLLOW sets.

    Adapted from: http://lara.epfl.ch/w/cc09:algorithm_for_first_and_follow_sets"""
    symbols = {sym for rule in rules for sym in rule.expansion} | {rule.origin for rule in rules}

    # foreach grammar rule X ::= Y(1) ... Y(k)
    # if k=0 or {Y(1),...,Y(k)} subset of NULLABLE then
    #   NULLABLE = NULLABLE union {X}
    # for i = 1 to k
    #   if i=1 or {Y(1),...,Y(i-1)} subset of NULLABLE then
    #     FIRST(X) = FIRST(X) union FIRST(Y(i))
    #   for j = i+1 to k
    #     if i=k or {Y(i+1),...Y(k)} subset of NULLABLE then
    #       FOLLOW(Y(i)) = FOLLOW(Y(i)) union FOLLOW(X)
    #     if i+1=j or {Y(i+1),...,Y(j-1)} subset of NULLABLE then
    #       FOLLOW(Y(i)) = FOLLOW(Y(i)) union FIRST(Y(j))
    # until none of NULLABLE,FIRST,FOLLOW changed in last iteration

    NULLABLE = set()
    FIRST = {}
    FOLLOW = {}
    for sym in symbols:
        FIRST[sym]={sym} if sym.is_term else set()
        FOLLOW[sym]=set()

    # Calculate NULLABLE and FIRST
    changed = True
    while changed:
        changed = False

        for rule in rules:
            if set(rule.expansion) <= NULLABLE:
                if update_set(NULLABLE, {rule.origin}):
                    changed = True

            for i, sym in enumerate(rule.expansion):
                if set(rule.expansion[:i]) <= NULLABLE:
                    if update_set(FIRST[rule.origin], FIRST[sym]):
                        changed = True
                else:
                    break

    # Calculate FOLLOW
    changed = True
    while changed:
        changed = False

        for rule in rules:
            for i, sym in enumerate(rule.expansion):
                if i==len(rule.expansion)-1 or set(rule.expansion[i+1:]) <= NULLABLE:
                    if update_set(FOLLOW[sym], FOLLOW[rule.origin]):
                        changed = True

                for j in range(i+1, len(rule.expansion)):
                    if set(rule.expansion[i+1:j]) <= NULLABLE:
                        if update_set(FOLLOW[sym], FIRST[rule.expansion[j]]):
                            changed = True

    return FIRST, FOLLOW, NULLABLE


class GrammarAnalyzer(object):
    def __init__(self, parser_conf, debug=False):
        self.debug = debug

        root_rules = {start: Rule(NonTerminal('$root_' + start), [NonTerminal(start), Terminal('$END')])
                      for start in parser_conf.start}

        rules = parser_conf.rules + list(root_rules.values())
        self.rules_by_origin = classify(rules, lambda r: r.origin)

        if len(rules) != len(set(rules)):
            duplicates = [item for item, count in Counter(rules).items() if count > 1]
            raise GrammarError("Rules defined twice: %s" % ', '.join(str(i) for i in duplicates))

        for r in rules:
            for sym in r.expansion:
                if not (sym.is_term or sym in self.rules_by_origin):
                    raise GrammarError("Using an undefined rule: %s" % sym) # TODO test validation

        self.start_states = {start: self.expand_rule(root_rule.origin)
                             for start, root_rule in root_rules.items()}

        self.end_states = {start: fzset({RulePtr(root_rule, len(root_rule.expansion))})
                           for start, root_rule in root_rules.items()}

        lr0_root_rules = {start: Rule(NonTerminal('$root_' + start), [NonTerminal(start)])
                for start in parser_conf.start}

        lr0_rules = parser_conf.rules + list(lr0_root_rules.values())

        self.lr0_rules_by_origin = classify(lr0_rules, lambda r: r.origin)

        self.lr0_start_states = {start: LR0ItemSet([RulePtr(root_rule, 0)], self.expand_rule(root_rule.origin, self.lr0_rules_by_origin))
                for start, root_rule in lr0_root_rules.items()}

        self.FIRST, self.FOLLOW, self.NULLABLE = calculate_sets(rules)

<<<<<<< HEAD
    def expand_rule(self, rule, rules_by_origin=None):
=======
    def expand_rule(self, source_rule):
>>>>>>> dd3a812f
        "Returns all init_ptrs accessible by rule (recursive)"

        if rules_by_origin is None:
            rules_by_origin = self.rules_by_origin

        init_ptrs = set()
        def _expand_rule(rule):
            assert not rule.is_term, rule

            for r in rules_by_origin[rule]:
                init_ptr = RulePtr(r, 0)
                init_ptrs.add(init_ptr)

                if r.expansion: # if not empty rule
                    new_r = init_ptr.next
                    if not new_r.is_term:
                        yield new_r

        for _ in bfs([source_rule], _expand_rule):
            pass

<<<<<<< HEAD
        return fzset(init_ptrs)

    def _first(self, r):
        if r.is_term:
            return {r}
        else:
            return {rp.next for rp in self.expand_rule(r) if rp.next.is_term}
=======
        return fzset(init_ptrs)
>>>>>>> dd3a812f
<|MERGE_RESOLUTION|>--- conflicted
+++ resolved
@@ -161,11 +161,7 @@
 
         self.FIRST, self.FOLLOW, self.NULLABLE = calculate_sets(rules)
 
-<<<<<<< HEAD
-    def expand_rule(self, rule, rules_by_origin=None):
-=======
-    def expand_rule(self, source_rule):
->>>>>>> dd3a812f
+    def expand_rule(self, source_rule, rules_by_origin=None):
         "Returns all init_ptrs accessible by rule (recursive)"
 
         if rules_by_origin is None:
@@ -187,14 +183,4 @@
         for _ in bfs([source_rule], _expand_rule):
             pass
 
-<<<<<<< HEAD
-        return fzset(init_ptrs)
-
-    def _first(self, r):
-        if r.is_term:
-            return {r}
-        else:
-            return {rp.next for rp in self.expand_rule(r) if rp.next.is_term}
-=======
-        return fzset(init_ptrs)
->>>>>>> dd3a812f
+        return fzset(init_ptrs)