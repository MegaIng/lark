--- conflicted
+++ resolved
@@ -112,11 +112,7 @@
             parser = Lark(g, parser="lalr", debug=True, cache=True)
             assert parser.options.options['debug']
 
-<<<<<<< HEAD
-            # Test inline transformer (tree-less)
-=======
             # Test inline transformer (tree-less) & lexer_callbacks
->>>>>>> a202f2c7
             mock_fs.files = {}
             g = """
             start: add+
@@ -125,16 +121,6 @@
             %ignore " "
             """
             text = "1+2 3+4"
-<<<<<<< HEAD
-            expected = Tree('start', [3, 7])
-
-            parser = Lark(g, parser='lalr', transformer=TestT(), cache=True)
-            parser = Lark(g, parser='lalr', transformer=TestT(), cache=True)
-            assert len(mock_fs.files) == 1
-            res1 = parser.parse(text)
-            res2 = TestT().transform( Lark(g, parser="lalr", cache=True).parse(text) )
-            assert res1 == res2
-=======
             expected = Tree('start', [30, 70])
 
             parser = Lark(g, parser='lalr', transformer=TestT(), cache=True, lexer_callbacks={'NUM': append_zero})
@@ -145,9 +131,6 @@
             res2 = TestT().transform(Lark(g, parser="lalr", cache=True, lexer_callbacks={'NUM': append_zero}).parse(text))
             assert res0 == res1 == res2 == expected
 
-
->>>>>>> a202f2c7
-
         finally:
             lark_module.FS = fs
 
