# Features

## Main Features
 - Earley parser, capable of parsing any context-free grammar
   - Implements SPPF, for efficient parsing and storing of ambiguous grammars.
 - LALR(1) parser, limited in power of expression, but very efficient in space and performance (O(n)).
   - Implements a parse-aware lexer that provides a better power of expression than traditional LALR implementations (such as ply).
 - EBNF-inspired grammar, with extra features (See: [Grammar Reference](grammar.md))
 - Builds a parse-tree (AST) automagically based on the grammar
 - Stand-alone parser generator - create a small independent parser to embed in your project.
 - Flexible error handling by using a "puppet parser" mechanism (LALR only)
 - Automatic line & column tracking (for both tokens and matched rules)
 - Automatic terminal collision resolution
 - Standard library of terminals (strings, numbers, names, etc.)
 - Unicode fully supported
 - Extensive test suite
 - MyPy support using type stubs
 - Python 2 & Python 3 compatible
 - Pure-Python implementation

[Read more about the parsers](parsers.md)

<<<<<<< HEAD
## Extra features

  - Import rules and tokens from other Lark grammars, for code reuse and modularity.
=======
# Extra features
  - Import rules and tokens from other Lark grammars, for code reuse and modularity.
  - Support for external regex module ([see here](classes.md#using-unicode-character-classes-with-regex))
>>>>>>> 39fb4c0f
  - Import grammars from Nearley.js ([read more](nearley.md))
  - CYK parser

### Experimental features
  - Automatic reconstruction of input from parse-tree (see examples)

### Planned features (not implemented yet)
 - Generate code in other languages than Python
 - Grammar composition
 - LALR(k) parser
 - Full regexp-collision support using NFAs<|MERGE_RESOLUTION|>--- conflicted
+++ resolved
@@ -20,15 +20,10 @@
 
 [Read more about the parsers](parsers.md)
 
-<<<<<<< HEAD
 ## Extra features
 
   - Import rules and tokens from other Lark grammars, for code reuse and modularity.
-=======
-# Extra features
-  - Import rules and tokens from other Lark grammars, for code reuse and modularity.
   - Support for external regex module ([see here](classes.md#using-unicode-character-classes-with-regex))
->>>>>>> 39fb4c0f
   - Import grammars from Nearley.js ([read more](nearley.md))
   - CYK parser
 
